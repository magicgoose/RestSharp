﻿#region License
//   Copyright 2010 John Sheehan
//
//   Licensed under the Apache License, Version 2.0 (the "License");
//   you may not use this file except in compliance with the License.
//   You may obtain a copy of the License at
//
//     http://www.apache.org/licenses/LICENSE-2.0
//
//   Unless required by applicable law or agreed to in writing, software
//   distributed under the License is distributed on an "AS IS" BASIS,
//   WITHOUT WARRANTIES OR CONDITIONS OF ANY KIND, either express or implied.
//   See the License for the specific language governing permissions and
//   limitations under the License. 
#endregion

using System;
using System.Collections.Generic;
using System.IO;
using System.Linq;
using System.Net;
using System.Xml;
using System.Xml.Linq;
using System.Security.Cryptography.X509Certificates;
using RestSharp.Deserializers;
using RestSharp.Extensions;
using System.Text;
using System.Reflection;

namespace RestSharp
{
	/// <summary>
	/// Client to translate RestRequests into Http requests and process response result
	/// </summary>
	public partial class RestClient : IRestClient
	{
		public IHttpFactory HttpFactory = new SimpleFactory<Http>();

		/// <summary>
		/// Default constructor that registers default content handlers
		/// </summary>
		public RestClient()
		{
<<<<<<< HEAD
			CookieContainer = new CookieContainer ();
=======
#if WINDOWS_PHONE
			UseSynchronizationContext = true;
#endif
>>>>>>> 24da780a
			ContentHandlers = new Dictionary<string, IDeserializer>();
			AcceptTypes = new List<string>();
			DefaultParameters = new List<Parameter>();

			// register default handlers
			AddHandler("application/json", new JsonDeserializer());
			AddHandler("application/xml", new XmlDeserializer());
			AddHandler("text/json", new JsonDeserializer());
			AddHandler("text/x-json", new JsonDeserializer());
			AddHandler("text/javascript", new JsonDeserializer());
			AddHandler("text/xml", new XmlDeserializer());
			AddHandler("*", new XmlDeserializer());

			// silverlight friendly way to get current version
			var assembly = Assembly.GetExecutingAssembly();
			AssemblyName assemblyName = new AssemblyName(assembly.FullName);
			var version = assemblyName.Version;

			UserAgent = "RestSharp " + version.ToString();
			FollowRedirects = true;
		}

		/// <summary>
		/// Sets the BaseUrl property for requests made by this client instance
		/// </summary>
		/// <param name="baseUrl"></param>
		public RestClient(string baseUrl)
			: this()
		{
			BaseUrl = baseUrl;
		}

		private IDictionary<string, IDeserializer> ContentHandlers { get; set; }
		private IList<string> AcceptTypes { get; set; }

		/// <summary>
		/// Parameters included with every request made with this instance of RestClient
		/// If specified in both client and request, the request wins
		/// </summary>
		public IList<Parameter> DefaultParameters { get; private set; }

		/// <summary>
		/// Add a parameter to use on every request made with this client instance
		/// </summary>
		/// <param name="p">Parameter to add</param>
		/// <returns></returns>
		public void AddDefaultParameter(Parameter p)
		{
			if (p.Type == ParameterType.RequestBody)
			{
				throw new NotSupportedException("Cannot set request body from default headers. Use Request.AddBody() instead.");
			}

			DefaultParameters.Add(p);
		}

		/// <summary>
		/// Adds a HTTP parameter (QueryString for GET, DELETE, OPTIONS and HEAD; Encoded form for POST and PUT)
		/// Used on every request made by this client instance
		/// </summary>
		/// <param name="name">Name of the parameter</param>
		/// <param name="value">Value of the parameter</param>
		/// <returns>This request</returns>
		public void AddDefaultParameter(string name, object value)
		{
			AddDefaultParameter(new Parameter { Name = name, Value = value, Type = ParameterType.GetOrPost });
		}

		/// <summary>
		/// Adds a parameter to the request. There are four types of parameters:
		///	- GetOrPost: Either a QueryString value or encoded form value based on method
		///	- HttpHeader: Adds the name/value pair to the HTTP request's Headers collection
		///	- UrlSegment: Inserted into URL if there is a matching url token e.g. {AccountId}
		///	- RequestBody: Used by AddBody() (not recommended to use directly)
		/// </summary>
		/// <param name="name">Name of the parameter</param>
		/// <param name="value">Value of the parameter</param>
		/// <param name="type">The type of parameter to add</param>
		/// <returns>This request</returns>
		public void AddDefaultParameter(string name, object value, ParameterType type)
		{
			AddDefaultParameter(new Parameter { Name = name, Value = value, Type = type });
		}

		/// <summary>
		/// Shortcut to AddDefaultParameter(name, value, HttpHeader) overload
		/// </summary>
		/// <param name="name">Name of the header to add</param>
		/// <param name="value">Value of the header to add</param>
		/// <returns></returns>
		public void AddDefaultHeader(string name, string value)
		{
			AddDefaultParameter(name, value, ParameterType.HttpHeader);
		}

		/// <summary>
		/// Shortcut to AddDefaultParameter(name, value, UrlSegment) overload
		/// </summary>
		/// <param name="name">Name of the segment to add</param>
		/// <param name="value">Value of the segment to add</param>
		/// <returns></returns>
		public void AddDefaultUrlSegment(string name, string value)
		{
			AddDefaultParameter(name, value, ParameterType.UrlSegment);
		}

		/// <summary>
		/// Registers a content handler to process response content
		/// </summary>
		/// <param name="contentType">MIME content type of the response content</param>
		/// <param name="deserializer">Deserializer to use to process content</param>
		public void AddHandler(string contentType, IDeserializer deserializer)
		{
			ContentHandlers[contentType] = deserializer;
			if (contentType != "*")
			{
				AcceptTypes.Add(contentType);
			}
		}

		/// <summary>
		/// Remove a content handler for the specified MIME content type
		/// </summary>
		/// <param name="contentType">MIME content type to remove</param>
		public void RemoveHandler(string contentType)
		{
			ContentHandlers.Remove(contentType);
			AcceptTypes.Remove(contentType);
		}

		/// <summary>
		/// Remove all content handlers
		/// </summary>
		public void ClearHandlers()
		{
			ContentHandlers.Clear();
			AcceptTypes.Clear();
		}

		/// <summary>
		/// Retrieve the handler for the specified MIME content type
		/// </summary>
		/// <param name="contentType">MIME content type to retrieve</param>
		/// <returns>IDeserializer instance</returns>
		IDeserializer GetHandler(string contentType)
		{
			if (string.IsNullOrEmpty(contentType) && ContentHandlers.ContainsKey("*"))
			{
				return ContentHandlers["*"];
			}

			var semicolonIndex = contentType.IndexOf(';');
			if (semicolonIndex > -1) contentType = contentType.Substring(0, semicolonIndex);
			IDeserializer handler = null;
			if (ContentHandlers.ContainsKey(contentType))
			{
				handler = ContentHandlers[contentType];
			}
			else if (ContentHandlers.ContainsKey("*"))
			{
				handler = ContentHandlers["*"];
			}

			return handler;
		}

		/// <summary>
		/// Maximum number of redirects to follow if FollowRedirects is true
		/// </summary>
		public int? MaxRedirects { get; set; }

#if FRAMEWORK
		/// <summary>
		/// X509CertificateCollection to be sent with request
		/// </summary>
		public X509CertificateCollection ClientCertificates { get; set; }
#endif

		/// <summary>
		/// Default is true. Determine whether or not requests that result in 
		/// HTTP status codes of 3xx should follow returned redirect
		/// </summary>
		public bool FollowRedirects { get; set; }

		/// <summary>
		/// The CookieContainer used fo requests made by this client instance
		/// </summary>
		public CookieContainer CookieContainer { get; set; }

		/// <summary>
		/// UserAgent to use for requests made by this client instance
		/// </summary>
		public string UserAgent { get; set; }

		/// <summary>
		/// Timeout in milliseconds to use for requests made by this client instance
		/// </summary>
		public int Timeout { get; set; }

		/// <summary>
		/// Whether to invoke async callbacks using the SynchronizationContext.Current captured when invoked
		/// </summary>
		public bool UseSynchronizationContext { get; set; }

		/// <summary>
		/// Authenticator to use for requests made by this client instance
		/// </summary>
		public IAuthenticator Authenticator { get; set; }

		private string _baseUrl;
		/// <summary>
		/// Combined with Request.Resource to construct URL for request
		/// Should include scheme and domain without trailing slash.
		/// </summary>
		/// <example>
		/// client.BaseUrl = "http://example.com";
		/// </example>
		public string BaseUrl
		{
			get
			{
				return _baseUrl;
			}
			set
			{
				_baseUrl = value;
				if (_baseUrl.EndsWith("/"))
				{
					_baseUrl = _baseUrl.Substring(0, _baseUrl.Length - 1);
				}
			}
		}

		private void AuthenticateIfNeeded(RestClient client, IRestRequest request)
		{
			if (Authenticator != null)
			{
				Authenticator.Authenticate(client, request);
			}
		}

		/// <summary>
		/// Assembles URL to call based on parameters, method and resource
		/// </summary>
		/// <param name="request">RestRequest to execute</param>
		/// <returns>Assembled System.Uri</returns>
		public Uri BuildUri(IRestRequest request)
		{
			var assembled = request.Resource;
			var urlParms = request.Parameters.Where(p => p.Type == ParameterType.UrlSegment);
			foreach (var p in urlParms)
			{
				assembled = assembled.Replace("{" + p.Name + "}", p.Value.ToString().UrlEncode());
			}

			if (!string.IsNullOrEmpty(assembled) && assembled.StartsWith("/"))
			{
				assembled = assembled.Substring(1);
			}

			if(!string.IsNullOrEmpty(BaseUrl))
				assembled = string.Format("{0}/{1}", BaseUrl, assembled);

			if (request.Method != Method.POST && request.Method != Method.PUT && request.Method != Method.PATCH)
			{
				// build and attach querystring if this is a get-style request
				if (request.Parameters.Any(p => p.Type == ParameterType.GetOrPost))
				{
					if (assembled.EndsWith("/"))
					{
						assembled = assembled.Substring(0, assembled.Length - 1);
					}

					var data = EncodeParameters(request);
					assembled = string.Format("{0}?{1}", assembled, data);
				}
			}

			return new Uri(assembled);
		}

		private string EncodeParameters(IRestRequest request)
		{
			var querystring = new StringBuilder();
			foreach (var p in request.Parameters.Where(p => p.Type == ParameterType.GetOrPost))
			{
				if (querystring.Length > 1)
					querystring.Append("&");
				querystring.AppendFormat("{0}={1}", p.Name.UrlEncode(), (p.Value.ToString()).UrlEncode());
			}

			return querystring.ToString();
		}

		private void ConfigureHttp(IRestRequest request, IHttp http)
		{
			http.CookieContainer = CookieContainer;

			// move RestClient.DefaultParameters into Request.Parameters
			foreach(var p in DefaultParameters)
			{
				if(request.Parameters.Any(p2 => p2.Name == p.Name && p2.Type == p.Type))
				{
					continue;
				}

				request.AddParameter(p);
			}

			http.Url = BuildUri(request);
			
			if(UserAgent.HasValue())
			{
				http.UserAgent = UserAgent;
			}

			http.Timeout = request.Timeout == 0 ? Timeout : request.Timeout;

#if !SILVERLIGHT
			http.FollowRedirects = FollowRedirects;
#endif
#if FRAMEWORK
			if (ClientCertificates != null)
			{
				http.ClientCertificates = ClientCertificates;
			}

			http.MaxRedirects = MaxRedirects;
#endif

			if(request.Credentials != null)
			{
				http.Credentials = request.Credentials;
			}

			var headers = from p in request.Parameters
						  where p.Type == ParameterType.HttpHeader
						  select new HttpHeader
						  {
							  Name = p.Name,
							  Value = p.Value.ToString()
						  };

			foreach(var header in headers)
			{
				http.Headers.Add(header);
			}

			var cookies = from p in request.Parameters
						  where p.Type == ParameterType.Cookie
						  select new HttpCookie
						  {
							  Name = p.Name,
							  Value = p.Value.ToString()
						  };

			foreach(var cookie in cookies)
			{
				http.Cookies.Add(cookie);
			}

			var @params = from p in request.Parameters
						  where p.Type == ParameterType.GetOrPost
								&& p.Value != null
						  select new HttpParameter
						  {
							  Name = p.Name,
							  Value = p.Value.ToString()
						  };

			foreach(var parameter in @params)
			{
				http.Parameters.Add(parameter);
			}

			foreach(var file in request.Files)
			{
				http.Files.Add(new HttpFile { Name = file.Name, ContentType = file.ContentType, Writer = file.Writer, FileName = file.FileName, ContentLength = file.ContentLength });
			}

			var body = (from p in request.Parameters
						where p.Type == ParameterType.RequestBody
						select p).FirstOrDefault();

			if(body != null)
			{
				http.RequestBody = body.Value.ToString();
				http.RequestContentType = body.Name;
			}
		}

		private RestResponse ConvertToRestResponse(HttpResponse httpResponse)
		{
			var restResponse = new RestResponse();
			restResponse.Content = httpResponse.Content;
			restResponse.ContentEncoding = httpResponse.ContentEncoding;
			restResponse.ContentLength = httpResponse.ContentLength;
			restResponse.ContentType = httpResponse.ContentType;
			restResponse.ErrorException = httpResponse.ErrorException;
			restResponse.ErrorMessage = httpResponse.ErrorMessage;
			restResponse.RawBytes = httpResponse.RawBytes;
			restResponse.ResponseStatus = httpResponse.ResponseStatus;
			restResponse.ResponseUri = httpResponse.ResponseUri;
			restResponse.Server = httpResponse.Server;
			restResponse.StatusCode = httpResponse.StatusCode;
			restResponse.StatusDescription = httpResponse.StatusDescription;

			foreach (var header in httpResponse.Headers)
			{
				restResponse.Headers.Add(new Parameter { Name = header.Name, Value = header.Value, Type = ParameterType.HttpHeader });
			}

			foreach (var cookie in httpResponse.Cookies)
			{
				restResponse.Cookies.Add(new RestResponseCookie {
					Comment = cookie.Comment,
					CommentUri = cookie.CommentUri,
					Discard = cookie.Discard,
					Domain = cookie.Domain,
					Expired = cookie.Expired,
					Expires = cookie.Expires,
					HttpOnly = cookie.HttpOnly,
					Name = cookie.Name,
					Path = cookie.Path,
					Port = cookie.Port,
					Secure = cookie.Secure,
					TimeStamp = cookie.TimeStamp,
					Value = cookie.Value,
					Version = cookie.Version
				});
			}

			return restResponse;
		}

		private RestResponse<T> Deserialize<T>(IRestRequest request, RestResponse raw) where T : new()
		{
			request.OnBeforeDeserialization(raw);

			IDeserializer handler = GetHandler(raw.ContentType);
			handler.RootElement = request.RootElement;
			handler.DateFormat = request.DateFormat;
			handler.Namespace = request.XmlNamespace;

			var response = new RestResponse<T>();
			try
			{
				response = (RestResponse<T>)raw;
				response.Data = handler.Deserialize<T>(raw);
			}
			catch (Exception ex)
			{
				response.ResponseStatus = ResponseStatus.Error;
				response.ErrorMessage = ex.Message;
				response.ErrorException = ex;
			}

			return response;
		}
	}
}<|MERGE_RESOLUTION|>--- conflicted
+++ resolved
@@ -41,13 +41,9 @@
 		/// </summary>
 		public RestClient()
 		{
-<<<<<<< HEAD
-			CookieContainer = new CookieContainer ();
-=======
 #if WINDOWS_PHONE
 			UseSynchronizationContext = true;
 #endif
->>>>>>> 24da780a
 			ContentHandlers = new Dictionary<string, IDeserializer>();
 			AcceptTypes = new List<string>();
 			DefaultParameters = new List<Parameter>();
