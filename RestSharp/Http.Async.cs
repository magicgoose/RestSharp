﻿#region License
//   Copyright 2010 John Sheehan
//
//   Licensed under the Apache License, Version 2.0 (the "License");
//   you may not use this file except in compliance with the License.
//   You may obtain a copy of the License at
//
//     http://www.apache.org/licenses/LICENSE-2.0
//
//   Unless required by applicable law or agreed to in writing, software
//   distributed under the License is distributed on an "AS IS" BASIS,
//   WITHOUT WARRANTIES OR CONDITIONS OF ANY KIND, either express or implied.
//   See the License for the specific language governing permissions and
//   limitations under the License. 
#endregion

using System;
using System.Collections.Generic;
using System.IO;
using System.Linq;
using System.Net;
using System.Text;
using System.Threading;
using RestSharp.Extensions;

#if SILVERLIGHT
using System.Windows.Browser;
using System.Net.Browser;
#endif

#if WINDOWS_PHONE
using System.Windows.Threading;
using System.Windows;
#endif

#if (FRAMEWORK && !MONOTOUCH && !MONODROID)
using System.Web;
#endif

namespace RestSharp
{
	/// <summary>
	/// HttpWebRequest wrapper (async methods)
	/// </summary>
	public partial class Http
	{
		private TimeOutState timeoutState = null;

		public HttpWebRequest DeleteAsync(Action<HttpResponse> action)
		{
			return GetStyleMethodInternalAsync("DELETE", action);
		}

		public HttpWebRequest GetAsync(Action<HttpResponse> action)
		{
			return GetStyleMethodInternalAsync("GET", action);
		}

		public HttpWebRequest HeadAsync(Action<HttpResponse> action)
		{
			return GetStyleMethodInternalAsync("HEAD", action);
		}

		public HttpWebRequest OptionsAsync(Action<HttpResponse> action)
		{
			return GetStyleMethodInternalAsync("OPTIONS", action);
		}

		public HttpWebRequest PostAsync(Action<HttpResponse> action)
		{
			return PutPostInternalAsync("POST", action);
		}

		public HttpWebRequest PutAsync(Action<HttpResponse> action)
		{
			return PutPostInternalAsync("PUT", action);
		}

		private HttpWebRequest GetStyleMethodInternalAsync(string method, Action<HttpResponse> callback)
		{
			HttpWebRequest webRequest = null;
			try
			{
				var url = Url;
				webRequest = ConfigureAsyncWebRequest(method, url);
				timeoutState = new TimeOutState { Request = webRequest };
				var asyncResult = webRequest.BeginGetResponse(result => ResponseCallback(result, callback), webRequest);
				SetTimeout(asyncResult, webRequest, timeoutState);
			}
			catch(Exception ex)
			{
				var response = new HttpResponse();
				response.ErrorMessage = ex.Message;
				response.ErrorException = ex;
				response.ResponseStatus = ResponseStatus.Error;
				ExecuteCallback(response, callback);
			}
			return webRequest;
		}

		private HttpWebRequest PutPostInternalAsync(string method, Action<HttpResponse> callback)
		{
			HttpWebRequest webRequest = null;
			try
			{
				webRequest = ConfigureAsyncWebRequest(method, Url);
				PreparePostBody(webRequest);
				WriteRequestBodyAsync(webRequest, callback);
			}
			catch(Exception ex)
			{
				var response = new HttpResponse();
				response.ErrorMessage = ex.Message;
				response.ErrorException = ex;
				response.ResponseStatus = ResponseStatus.Error;
				ExecuteCallback(response, callback);
			}
			
			return webRequest;
		}

		private void WriteRequestBodyAsync(HttpWebRequest webRequest, Action<HttpResponse> callback)
		{
			IAsyncResult asyncResult;
			timeoutState = new TimeOutState { Request = webRequest };

			if (HasBody || HasFiles)
			{
#if !WINDOWS_PHONE
				webRequest.ContentLength = CalculateContentLength();
#endif
				asyncResult = webRequest.BeginGetRequestStream(result => RequestStreamCallback(result, callback), webRequest);
			}

			else
			{
				asyncResult = webRequest.BeginGetResponse(r => ResponseCallback(r, callback), webRequest);
			}

			SetTimeout(asyncResult, webRequest, timeoutState);
		}

		private long CalculateContentLength()
		{
			if (!HasFiles)
			{
				return RequestBody.Length;
			}

			// calculate length for multipart form
			long length = 0;
			foreach (var file in Files)
			{
				length += GetMultipartFileHeader(file).Length;
				length += file.ContentLength;
				length += Environment.NewLine.Length;
			}

			foreach (var param in Parameters)
			{
				length += GetMultipartFormData(param).Length;
			}

			length += GetMultipartFooter().Length;
			return length;
		}

		private void WriteMultipartFormDataAsync(Stream requestStream)
		{
<<<<<<< HEAD
			foreach(var file in Files)
			{
				// Add just the first part of this param, since we will write the file data directly to the Stream
				WriteStringTo(requestStream, GetMultipartFileHeader(file));

				// Write the file data directly to the Stream, rather than serializing it to a string.
				file.Writer(requestStream);
				WriteStringTo(requestStream, Environment.NewLine);
			}

			foreach(var param in Parameters)
=======
			var encoding = Encoding.UTF8;
			
			foreach (var param in Parameters)
>>>>>>> 9e7891b1
			{
				WriteStringTo(requestStream, GetMultipartFormData(param));
			}
<<<<<<< HEAD
			
			WriteStringTo(requestStream, GetMultipartFooter());
=======

			foreach (var file in Files)
			{
			    // Add just the first part of this param, since we will write the file data directly to the Stream
			    var header = GetMultipartFileHeader(file);
			    requestStream.Write(encoding.GetBytes(header), 0, header.Length);

			    // Write the file data directly to the Stream, rather than serializing it to a string.
			    file.Writer(requestStream);
			    var lineEnding = Environment.NewLine;
			    requestStream.Write(encoding.GetBytes(lineEnding), 0, lineEnding.Length);
			}

			var footer = GetMultipartFooter();
			requestStream.Write(encoding.GetBytes(footer), 0, footer.Length);
>>>>>>> 9e7891b1
		}

		private void RequestStreamCallback(IAsyncResult result, Action<HttpResponse> callback)
		{
			var webRequest = result.AsyncState as HttpWebRequest;

			// write body to request stream
			using(var requestStream = webRequest.EndGetRequestStream(result))
			{
				if(HasFiles)
				{
					WriteMultipartFormDataAsync(requestStream);
				}
				else
				{
					WriteStringTo(requestStream, RequestBody);
				}
			}

			webRequest.BeginGetResponse(r => ResponseCallback(r, callback), webRequest);
		}

		private void SetTimeout(IAsyncResult asyncResult, HttpWebRequest request, TimeOutState timeOutState)
		{
#if FRAMEWORK
			if (Timeout != 0)
			{
				ThreadPool.RegisterWaitForSingleObject(asyncResult.AsyncWaitHandle, new WaitOrTimerCallback(TimeoutCallback), timeOutState, Timeout, true);
			} 
#endif		
		}

		private void TimeoutCallback(object state, bool timedOut)
		{
			if (timedOut)
			{
				TimeOutState timeoutState = state as TimeOutState;

				if (timeoutState == null)
				{
					return;
				}

				lock (timeoutState)
				{
					timeoutState.TimedOut = timedOut;
				}

				if (timeoutState.Request != null)
				{
					timeoutState.Request.Abort();
				}
			}
		}

		private void GetRawResponseAsync(IAsyncResult result, Action<HttpWebResponse> callback)
		{
			var response = new HttpResponse();
			response.ResponseStatus = ResponseStatus.None;

			HttpWebResponse raw = null;

			try
			{
				var webRequest = (HttpWebRequest)result.AsyncState;
				raw = webRequest.EndGetResponse(result) as HttpWebResponse;
			}
			catch(WebException ex)
			{
				if(ex.Status == WebExceptionStatus.RequestCanceled)
				{
					throw ex;
				}
				
				if (ex.Response is HttpWebResponse)
				{
					raw = ex.Response as HttpWebResponse;
				}
			}

			callback(raw);
			raw.Close();
		}

		private void ResponseCallback(IAsyncResult result, Action<HttpResponse> callback)
		{
			var response = new HttpResponse();
			response.ResponseStatus = ResponseStatus.None;

			try
			{
				if(timeoutState.TimedOut)
				{
					response.ResponseStatus = ResponseStatus.TimedOut;
					ExecuteCallback(response, callback);
					return;
				}

				GetRawResponseAsync(result, webResponse =>
				{
					ExtractResponseData(response, webResponse);
					ExecuteCallback(response, callback);
				});
			}
			catch(WebException ex)
			{
				if(ex.Status == WebExceptionStatus.RequestCanceled)
				{
					response.ResponseStatus = ResponseStatus.Aborted;
					ExecuteCallback(response, callback);
					return;
				}
			}
			catch(Exception ex)
			{
				response.ErrorMessage = ex.Message;
				response.ErrorException = ex;
				response.ResponseStatus = ResponseStatus.Error;
				ExecuteCallback(response, callback);
			}
		}

		private void ExecuteCallback(HttpResponse response, Action<HttpResponse> callback)
		{
#if WINDOWS_PHONE
			var dispatcher = Deployment.Current.Dispatcher;
			dispatcher.BeginInvoke(() =>
			{
#endif
			callback(response);
#if WINDOWS_PHONE
			});
#endif
		}

		partial void AddAsyncHeaderActions()
		{
#if SILVERLIGHT
			_restrictedHeaderActions.Add("Content-Length", (r, v) => r.ContentLength = Convert.ToInt64(v));
#endif
#if WINDOWS_PHONE
			// WP7 doesn't as of Beta doesn't support a way to set Content-Length either directly
			// or indirectly
			_restrictedHeaderActions.Add("Content-Length", (r, v) => { });
#endif
		}

		private HttpWebRequest ConfigureAsyncWebRequest(string method, Uri url)
		{
#if SILVERLIGHT
			WebRequest.RegisterPrefix("http://", WebRequestCreator.ClientHttp);
			WebRequest.RegisterPrefix("https://", WebRequestCreator.ClientHttp);
#endif
			var webRequest = (HttpWebRequest)WebRequest.Create(url);
			webRequest.UseDefaultCredentials = false;

			AppendHeaders(webRequest);
			AppendCookies(webRequest);

			webRequest.Method = method;

			// make sure Content-Length header is always sent since default is -1
#if !WINDOWS_PHONE
			// WP7 doesn't as of Beta doesn't support a way to set this value either directly
			// or indirectly
			if(!HasFiles)
			{
				webRequest.ContentLength = 0;
			}
#endif
	
			if(Credentials != null)
			{
				webRequest.Credentials = Credentials;
			}

#if !SILVERLIGHT
			if(UserAgent.HasValue())
			{
				webRequest.UserAgent = UserAgent;
			}
#endif

#if FRAMEWORK
			if(ClientCertificates != null)
			{
				webRequest.ClientCertificates = ClientCertificates;
			}
			
			webRequest.AutomaticDecompression = DecompressionMethods.Deflate | DecompressionMethods.GZip | DecompressionMethods.None;
			ServicePointManager.Expect100Continue = false;

			if (Timeout != 0)
			{
				webRequest.Timeout = Timeout;
			}

			if (Proxy != null)
			{
				webRequest.Proxy = Proxy;
			}

			if (FollowRedirects && MaxRedirects.HasValue)
			{
				webRequest.MaximumAutomaticRedirections = MaxRedirects.Value;
			}
#endif

#if !SILVERLIGHT
			webRequest.AllowAutoRedirect = FollowRedirects;
#endif
			return webRequest;
		}

		private class TimeOutState
		{
			public bool TimedOut { get; set; }
			public HttpWebRequest Request { get; set; }
		}
	}
}<|MERGE_RESOLUTION|>--- conflicted
+++ resolved
@@ -167,8 +167,12 @@
 
 		private void WriteMultipartFormDataAsync(Stream requestStream)
 		{
-<<<<<<< HEAD
-			foreach(var file in Files)
+			foreach (var param in Parameters)
+			{
+				WriteStringTo(requestStream, GetMultipartFormData(param));
+			}
+
+			foreach (var file in Files)
 			{
 				// Add just the first part of this param, since we will write the file data directly to the Stream
 				WriteStringTo(requestStream, GetMultipartFileHeader(file));
@@ -178,35 +182,7 @@
 				WriteStringTo(requestStream, Environment.NewLine);
 			}
 
-			foreach(var param in Parameters)
-=======
-			var encoding = Encoding.UTF8;
-			
-			foreach (var param in Parameters)
->>>>>>> 9e7891b1
-			{
-				WriteStringTo(requestStream, GetMultipartFormData(param));
-			}
-<<<<<<< HEAD
-			
 			WriteStringTo(requestStream, GetMultipartFooter());
-=======
-
-			foreach (var file in Files)
-			{
-			    // Add just the first part of this param, since we will write the file data directly to the Stream
-			    var header = GetMultipartFileHeader(file);
-			    requestStream.Write(encoding.GetBytes(header), 0, header.Length);
-
-			    // Write the file data directly to the Stream, rather than serializing it to a string.
-			    file.Writer(requestStream);
-			    var lineEnding = Environment.NewLine;
-			    requestStream.Write(encoding.GetBytes(lineEnding), 0, lineEnding.Length);
-			}
-
-			var footer = GetMultipartFooter();
-			requestStream.Write(encoding.GetBytes(footer), 0, footer.Length);
->>>>>>> 9e7891b1
 		}
 
 		private void RequestStreamCallback(IAsyncResult result, Action<HttpResponse> callback)
