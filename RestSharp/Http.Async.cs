--- conflicted
+++ resolved
@@ -198,16 +198,16 @@
 				if (ex is WebException && ((WebException)ex).Status == WebExceptionStatus.RequestCanceled)
 				{
 					response = new HttpResponse {ResponseStatus = ResponseStatus.TimedOut};
-				}
-				else
-				{
-					response = new HttpResponse
-					{
-						ErrorMessage = ex.Message,
-						ErrorException = ex,
-						ResponseStatus = ResponseStatus.Error
-					};
-				}
+					ExecuteCallback (response, callback);
+					return;
+				}
+				
+				response = new HttpResponse
+				{
+					ErrorMessage = ex.Message,
+					ErrorException = ex,
+					ResponseStatus = ResponseStatus.Error
+				};
 				ExecuteCallback(response, callback);
 				return;
 			}
@@ -304,27 +304,13 @@
 				if(ex is WebException && ((WebException)ex).Status == WebExceptionStatus.RequestCanceled)
 				{
 					response.ResponseStatus = ResponseStatus.Aborted;
-				}
-<<<<<<< HEAD
+					ExecuteCallback(response, callback);
+					return;
+				}
 
 				response.ErrorMessage = ex.Message;
 				response.ErrorException = ex;
 				response.ResponseStatus = ResponseStatus.Error;
-				ExecuteCallback(response, callback);
-			}
-			catch(Exception ex)
-			{
-				response.ErrorMessage = ex.Message;
-				response.ErrorException = ex;
-				response.ResponseStatus = ResponseStatus.Error;
-=======
-				else
-				{
-					response.ErrorMessage = ex.Message;
-					response.ErrorException = ex;
-					response.ResponseStatus = ResponseStatus.Error;
-				}
->>>>>>> 9b98ba32
 				ExecuteCallback(response, callback);
 			}
 		}
