--- conflicted
+++ resolved
@@ -1,203 +1,3 @@
-<<<<<<< HEAD
-﻿<?xml version="1.0" encoding="utf-8"?>
-<Project ToolsVersion="4.0" DefaultTargets="Build" xmlns="http://schemas.microsoft.com/developer/msbuild/2003">
-  <PropertyGroup>
-    <Configuration Condition=" '$(Configuration)' == '' ">Debug</Configuration>
-    <Platform Condition=" '$(Platform)' == '' ">AnyCPU</Platform>
-    <ProductVersion>10.0.20506</ProductVersion>
-    <SchemaVersion>2.0</SchemaVersion>
-    <ProjectGuid>{F4D48DF6-316E-4963-B5C1-59CA39B431B7}</ProjectGuid>
-    <ProjectTypeGuids>{C089C8C0-30E0-4E22-80C0-CE093F111A43};{fae04ec0-301f-11d3-bf4b-00c04f79efbc}</ProjectTypeGuids>
-    <OutputType>Library</OutputType>
-    <AppDesignerFolder>Properties</AppDesignerFolder>
-    <RootNamespace>RestSharp.WindowsPhone</RootNamespace>
-    <AssemblyName>RestSharp.WindowsPhone</AssemblyName>
-    <TargetFrameworkVersion>v4.0</TargetFrameworkVersion>
-    <SilverlightVersion>$(TargetFrameworkVersion)</SilverlightVersion>
-    <TargetFrameworkProfile>WindowsPhone</TargetFrameworkProfile>
-    <TargetFrameworkIdentifier>Silverlight</TargetFrameworkIdentifier>
-    <SilverlightApplication>false</SilverlightApplication>
-    <ValidateXaml>true</ValidateXaml>
-    <ThrowErrorsInValidation>true</ThrowErrorsInValidation>
-  </PropertyGroup>
-  <PropertyGroup Condition=" '$(Configuration)|$(Platform)' == 'Debug|AnyCPU' ">
-    <DebugSymbols>true</DebugSymbols>
-    <DebugType>full</DebugType>
-    <Optimize>false</Optimize>
-    <OutputPath>Bin\Debug</OutputPath>
-    <DefineConstants>TRACE;DEBUG;WINDOWS_PHONE</DefineConstants>
-    <NoStdLib>true</NoStdLib>
-    <NoConfig>true</NoConfig>
-    <ErrorReport>prompt</ErrorReport>
-    <WarningLevel>4</WarningLevel>
-    <DocumentationFile>Bin\Debug\RestSharp.WindowsPhone.xml</DocumentationFile>
-  </PropertyGroup>
-  <PropertyGroup Condition=" '$(Configuration)|$(Platform)' == 'Release|AnyCPU' ">
-    <DebugType>pdbonly</DebugType>
-    <Optimize>true</Optimize>
-    <OutputPath>Bin\Release</OutputPath>
-    <DefineConstants>TRACE;WINDOWS_PHONE</DefineConstants>
-    <NoStdLib>true</NoStdLib>
-    <NoConfig>true</NoConfig>
-    <ErrorReport>prompt</ErrorReport>
-    <WarningLevel>4</WarningLevel>
-    <DocumentationFile>Bin\Release\RestSharp.WindowsPhone.xml</DocumentationFile>
-  </PropertyGroup>
-  <ItemGroup>
-    <Reference Include="mscorlib" />
-    <Reference Include="Newtonsoft.Json">
-      <HintPath>..\packages\Newtonsoft.Json.4.0.3\lib\sl3-wp\Newtonsoft.Json.dll</HintPath>
-    </Reference>
-    <Reference Include="System.Windows" />
-    <Reference Include="system" />
-    <Reference Include="System.Core" />
-    <Reference Include="System.Xml" />
-    <Reference Include="System.Net" />
-    <Reference Include="System.Xml.Linq" />
-    <Reference Include="System.Xml.Serialization" />
-  </ItemGroup>
-  <ItemGroup>
-    <Compile Include="..\restsharp\authenticators\HttpBasicAuthenticator.cs">
-      <Link>Authenticators\HttpBasicAuthenticator.cs</Link>
-    </Compile>
-    <Compile Include="..\restsharp\authenticators\IAuthenticator.cs">
-      <Link>Authenticators\IAuthenticator.cs</Link>
-    </Compile>
-    <Compile Include="..\restsharp\authenticators\NtlmAuthenticator.cs">
-      <Link>Authenticators\NtlmAuthenticator.cs</Link>
-    </Compile>
-    <Compile Include="..\RestSharp\Authenticators\OAuth2Authenticator.cs">
-      <Link>Authenticators\OAuth2Authenticator.cs</Link>
-    </Compile>
-    <Compile Include="..\restsharp\authenticators\SimpleAuthenticator.cs">
-      <Link>Authenticators\SimpleAuthenticator.cs</Link>
-    </Compile>
-    <Compile Include="..\RestSharp\Deserializers\DeserializeAsAttribute.cs">
-      <Link>Deserializers\DeserializeAsAttribute.cs</Link>
-    </Compile>
-    <Compile Include="..\restsharp\deserializers\IDeserializer.cs">
-      <Link>Deserializers\IDeserializer.cs</Link>
-    </Compile>
-    <Compile Include="..\restsharp\deserializers\JsonDeserializer.cs">
-      <Link>Deserializers\JsonDeserializer.cs</Link>
-    </Compile>
-    <Compile Include="..\RestSharp\Deserializers\XmlAttributeDeserializer.cs">
-      <Link>Deserializers\XmlAttributeDeserializer.cs</Link>
-    </Compile>
-    <Compile Include="..\restsharp\deserializers\XmlDeserializer.cs">
-      <Link>Deserializers\XmlDeserializer.cs</Link>
-    </Compile>
-    <Compile Include="..\RestSharp\Enum.cs">
-      <Link>Enum.cs</Link>
-    </Compile>
-    <Compile Include="..\restsharp\extensions\MiscExtensions.cs">
-      <Link>Extensions\MiscExtensions.cs</Link>
-    </Compile>
-    <Compile Include="..\restsharp\extensions\ReflectionExtensions.cs">
-      <Link>Extensions\ReflectionExtensions.cs</Link>
-    </Compile>
-    <Compile Include="..\RestSharp\Extensions\StringExtensions.cs">
-      <Link>Extensions\StringExtensions.cs</Link>
-    </Compile>
-    <Compile Include="..\restsharp\extensions\XmlExtensions.cs">
-      <Link>Extensions\XmlExtensions.cs</Link>
-    </Compile>
-    <Compile Include="..\RestSharp\FileParameter.cs">
-      <Link>FileParameter.cs</Link>
-    </Compile>
-    <Compile Include="..\RestSharp\Http.Async.cs">
-      <Link>Http.Async.cs</Link>
-    </Compile>
-    <Compile Include="..\RestSharp\Http.cs">
-      <Link>Http.cs</Link>
-    </Compile>
-    <Compile Include="..\RestSharp\HttpCookie.cs">
-      <Link>HttpCookie.cs</Link>
-    </Compile>
-    <Compile Include="..\RestSharp\HttpFile.cs">
-      <Link>HttpFile.cs</Link>
-    </Compile>
-    <Compile Include="..\RestSharp\HttpHeader.cs">
-      <Link>HttpHeader.cs</Link>
-    </Compile>
-    <Compile Include="..\RestSharp\HttpParameter.cs">
-      <Link>HttpParameter.cs</Link>
-    </Compile>
-    <Compile Include="..\RestSharp\HttpResponse.cs">
-      <Link>HttpResponse.cs</Link>
-    </Compile>
-    <Compile Include="..\RestSharp\IHttp.cs">
-      <Link>IHttp.cs</Link>
-    </Compile>
-    <Compile Include="..\RestSharp\IHttpFactory.cs">
-      <Link>IHttpFactory.cs</Link>
-    </Compile>
-    <Compile Include="..\RestSharp\IHttpResponse.cs">
-      <Link>IHttpResponse.cs</Link>
-    </Compile>
-    <Compile Include="..\RestSharp\IRestClient.cs">
-      <Link>IRestClient.cs</Link>
-    </Compile>
-    <Compile Include="..\RestSharp\IRestRequest.cs">
-      <Link>IRestRequest.cs</Link>
-    </Compile>
-    <Compile Include="..\RestSharp\IRestResponse.cs">
-      <Link>IRestResponse.cs</Link>
-    </Compile>
-    <Compile Include="..\RestSharp\Parameter.cs">
-      <Link>Parameter.cs</Link>
-    </Compile>
-    <Compile Include="..\RestSharp\RestClient.Async.cs">
-      <Link>RestClient.Async.cs</Link>
-    </Compile>
-    <Compile Include="..\RestSharp\RestClient.cs">
-      <Link>RestClient.cs</Link>
-    </Compile>
-    <Compile Include="..\RestSharp\RestRequest.cs">
-      <Link>RestRequest.cs</Link>
-    </Compile>
-    <Compile Include="..\RestSharp\RestResponse.cs">
-      <Link>RestResponse.cs</Link>
-    </Compile>
-    <Compile Include="..\RestSharp\Serializers\DotNetXmlSerializer.cs">
-      <Link>Serializers\DotNetXmlSerializer.cs</Link>
-    </Compile>
-    <Compile Include="..\restsharp\serializers\ISerializer.cs">
-      <Link>Serializers\ISerializer.cs</Link>
-    </Compile>
-    <Compile Include="..\restsharp\serializers\JsonSerializer.cs">
-      <Link>Serializers\JsonSerializer.cs</Link>
-    </Compile>
-    <Compile Include="..\restsharp\serializers\SerializeAsAttribute.cs">
-      <Link>Serializers\SerializeAsAttribute.cs</Link>
-    </Compile>
-    <Compile Include="..\restsharp\serializers\XmlSerializer.cs">
-      <Link>Serializers\XmlSerializer.cs</Link>
-    </Compile>
-    <Compile Include="..\RestSharp\SharedAssemblyInfo.cs">
-      <Link>SharedAssemblyInfo.cs</Link>
-    </Compile>
-    <Compile Include="..\restsharp\validation\Require.cs">
-      <Link>Validation\Require.cs</Link>
-    </Compile>
-    <Compile Include="..\restsharp\validation\Validate.cs">
-      <Link>Validation\Validate.cs</Link>
-    </Compile>
-    <Compile Include="..\RestSharp\RestResponseCookie.cs">
-      <Link>RestResponseCookie.cs</Link>
-    </Compile>
-    <Compile Include="..\RestSharp\RestRequestAsyncHandle.cs">
-      <Link>RestRequestAsyncHandle.cs</Link>
-    </Compile>
-    <Compile Include="Properties\AssemblyInfo.cs" />
-  </ItemGroup>
-  <ItemGroup>
-    <None Include="packages.config" />
-  </ItemGroup>
-  <Import Project="$(MSBuildExtensionsPath)\Microsoft\Silverlight for Phone\$(TargetFrameworkVersion)\Microsoft.Silverlight.$(TargetFrameworkProfile).Overrides.targets" />
-  <Import Project="$(MSBuildExtensionsPath)\Microsoft\Silverlight for Phone\$(TargetFrameworkVersion)\Microsoft.Silverlight.CSharp.targets" />
-  <ProjectExtensions />
-=======
 ﻿<?xml version="1.0" encoding="utf-8"?>
 <Project ToolsVersion="4.0" DefaultTargets="Build" xmlns="http://schemas.microsoft.com/developer/msbuild/2003">
   <PropertyGroup>
@@ -450,7 +250,6 @@
   <Import Project="$(MSBuildExtensionsPath)\Microsoft\Silverlight for Phone\$(TargetFrameworkVersion)\Microsoft.Silverlight.$(TargetFrameworkProfile).Overrides.targets" />
   <Import Project="$(MSBuildExtensionsPath)\Microsoft\Silverlight for Phone\$(TargetFrameworkVersion)\Microsoft.Silverlight.CSharp.targets" />
   <ProjectExtensions />
->>>>>>> 8ab0bd4e
   <!-- To modify your build process, add your task inside one of the targets below and uncomment it. 
        Other similar extension points exist, see Microsoft.Common.targets.
   <Target Name="BeforeBuild">
